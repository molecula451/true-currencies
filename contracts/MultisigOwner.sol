pragma solidity ^0.4.23;
import "./TimeLockedController.sol";

/*
This contract is the owner of TimeLockController. 
This contract is responsible for calling all onlyOwner functions in
TimeLockController.
This contract has a copy of all functions in TimeLockController.
Functions with name starting with 'ms' are not in TimeLockController.
They are for admin purposes (eg. transfer eth out of MultiSigOwner)
MultiSigOwner contract has three owners
The first time a function is called, an action is created.
The action is in pending state until another owner approve the action.
Once another owner approves, the action will be executed immediately.
There can only be one pending/in flight action at a time. 
To approve an action the owner needs to call the same function with the
same parameter. If the function or parameter doesn't match the current in
flight action, it is reverted. 
Each owner can only approve/veto the current action once.
Vetoing an in flight also requires 2/3 owners to veto.
*/
contract MultiSigOwner {
<<<<<<< HEAD
    mapping (address => bool) public Owners;
    mapping(address=>bool) public voted;

    TimeLockedController public timeLockController;
    address[3] public ownerList;

    modifier onlyOwner(){
        require(Owners[msg.sender]);
=======

    mapping (address => bool) public owners;

    //mapping that keeps track of which owner had already voted in the current action
    mapping(address=>bool) public voted;

    //The controller instance that this multisig controlls
    TimeLockedController public timeLockController;

    //list of all owners of the multisigOwner
    address[3] public ownerList;

    modifier onlyOwner() {
        require(owners[msg.sender], "must be owner");
>>>>>>> 9e858510
        _;
    }

    struct OwnerAction {
        bytes callData;
<<<<<<< HEAD
        uint approveSigs;
        uint disappoveSigs;
    }

    event ActionInitiated();
    event ActionExecuted();
    event ActionVetoed();

    OwnerAction public ownerAction;

    constructor(address[3] _initialOwners){
        Owners[_initialOwners[0]]=true;
        Owners[_initialOwners[1]]=true;
        Owners[_initialOwners[2]]=true;
=======
        string actionName;
        uint8 approveSigs;
        uint8 disappoveSigs;
    }

    event ActionInitiated(string actionName);
    event ActionExecuted(string actionName);
    event ActionVetoed(string actionName);

    OwnerAction public ownerAction;

    //Initial Owners are set during deployment
    constructor(address[3] _initialOwners) public {
        owners[_initialOwners[0]] = true;
        owners[_initialOwners[1]] = true;
        owners[_initialOwners[2]] = true;
>>>>>>> 9e858510
        ownerList[0] = _initialOwners[0];
        ownerList[1] = _initialOwners[1];
        ownerList[2] = _initialOwners[2];
    }

    function() external payable {
    }

<<<<<<< HEAD
    function _initOwnerAction() internal {
        require(!voted[msg.sender]);
        if (ownerAction.callData.length == 0){
            emit ActionInitiated();
            ownerAction.callData = msg.data;
        }
        require(keccak256(ownerAction.callData) == keccak256(msg.data));
        ownerAction.approveSigs += 1;
        voted[msg.sender] = true;
=======
    /**
    * @dev initialize an action if there's no in flight action
    or sign the current action if the second owner is calling the same 
    function with the same parameters (same call data)
    */
    function _initOrSignOwnerAction(string _actionName) internal {
        require(!voted[msg.sender], "already voted");
        if (ownerAction.callData.length == 0) {
            emit ActionInitiated(_actionName);
            ownerAction.callData = msg.data;
        }
        require(keccak256(ownerAction.callData) == keccak256(msg.data), "different from the current action");
        ownerAction.approveSigs += 1;
        voted[msg.sender] = true;
    }

    function _deleteOwnerActon() internal {
        delete ownerAction;
        delete voted[ownerList[0]];
        delete voted[ownerList[1]];
        delete voted[ownerList[2]];
    }

    /**
    * @dev Replace a current owner with a new owner
    */
    function msUpdateOwner (address _oldOwner, address _newOwner) external onlyOwner returns(bool success) {
        _initOrSignOwnerAction("updateOwner");
        if (ownerAction.approveSigs > 1) {
            owners[_oldOwner] = false;
            owners[_newOwner] = true;
            for (uint8 i; i < 3; i++) {
                if (ownerList[i] == _oldOwner) {
                    ownerList[i] = _newOwner;
                }
            }
            emit ActionExecuted("updateOwner");
            _deleteOwnerActon();
            return true;
        } 
    }

    /**
    * @dev Let MultisigOwner contract claim ownership of a claimable contract
    */
    function msIssueclaimContract (address _other) public onlyOwner returns(bool success) {
        _initOrSignOwnerAction("msIssueclaimContract");
        if (ownerAction.approveSigs > 1) {
            Claimable other = Claimable(_other);
            other.claimOwnership();
            emit ActionExecuted("msIssueclaimContract");
            _deleteOwnerActon();
            return true;
        } 
    }

    /**
    * @dev Transfer ownership of a contract that this contract owns to a new owner
    *@param _contractAddr The contract that this contract currently owns
    *@param _newOwner The address to which the ownership will be transferred to
    */
    function msReclaimContract(address _contractAddr, address _newOwner) external onlyOwner returns(bool success) {
        _initOrSignOwnerAction("msReclaimContract");
        if (ownerAction.approveSigs > 1) {
            Ownable contractInst = Ownable(_contractAddr);
            contractInst.transferOwnership(_newOwner);
            emit ActionExecuted("msReclaimContract");
            _deleteOwnerActon();
            return true;
        }
    }

    /**
    * @dev Transfer all eth in this contract address to another address
    *@param _to The eth will be send to this address
    */
    function msReclaimEther(address _to) external onlyOwner returns(bool success) {
        _initOrSignOwnerAction("msReclaimEther");
        if (ownerAction.approveSigs > 1) {
            _to.transfer(address(this).balance);
            emit ActionExecuted("msReclaimEther");
            _deleteOwnerActon();
            return true;
        }
    }

    /**
    * @dev Transfer all specifc tokens in this contract address to another address
    *@param _token The token address of the token
    *@param _to The tokens will be send to this address
    */
    function msReclaimToken(ERC20 _token, address _to) external onlyOwner returns(bool success) {
        _initOrSignOwnerAction("msReclaimToken");
        if (ownerAction.approveSigs > 1) {
            uint256 balance = _token.balanceOf(this);
            _token.transfer(_to, balance);
            emit ActionExecuted("msReclaimToken");
            _deleteOwnerActon();
            return true;
        }
    }

    /**
    * @dev Set the instance of TimeLockController that this contract will be calling
    */
    function msSetTimeLockController (address _newController) public onlyOwner returns(bool success) {
        _initOrSignOwnerAction("msSetTimeLockController");
        if (ownerAction.approveSigs > 1) {
            timeLockController = TimeLockedController(_newController);
            emit ActionExecuted("msSetTimeLockController");
            _deleteOwnerActon();
            return true;
        }    
    }

    /**
    * @dev Veto the current in flight action. Reverts if no current action
    */
    function veto() public onlyOwner returns (bool success) {
        require(!voted[msg.sender], "already voted");
        require(ownerAction.callData.length > 0, "no action in flight");
        if (ownerAction.disappoveSigs >= 1) {
            emit ActionVetoed(ownerAction.actionName);
            _deleteOwnerActon();
            return true;
        } else {
            ownerAction.disappoveSigs += 1;
            voted[msg.sender] = true;
            return true;
        }
    }

    /**
    * @dev Internal function used to call functions of timeLockController.
    If no in flight action, create a new one. Otherwise sign and the action
    if the msg.data matches call data matches. Reverts otherwise
    */
    function _signOrExecute(string _actionName) internal returns (bool success) {
        _initOrSignOwnerAction(_actionName);
        if (ownerAction.approveSigs > 1) {
            require(address(timeLockController).call(msg.data), "timeLockController call failed");
            emit ActionExecuted(_actionName);
            _deleteOwnerActon();
        }
    }

    /*
    ============================================
    THE FOLLOWING FUNCTIONS CALLED TO TIMELOCKCONTROLLER.
    They share the same function signatures as functions in TimeLockController.
    They will generate the correct callData so that the same function will be called
    in TimeLockController.
    */

    function reclaimEther() external onlyOwner {
        _signOrExecute("reclaimEther"); 
    }

    function transferOwnership(address newOwner) external onlyOwner {
        _signOrExecute("transferOwnership"); 
    }

    function setSmallMintThreshold(uint256 _threshold) external onlyOwner {
        _signOrExecute("setSmallMintThreshold");
    }

    function setMinimalApprovals(uint8 _smallMintApproval, uint8 _largeMintApproval) external onlyOwner {
        _signOrExecute("setMinimalApprovals");
    }

    function setMintLimit(uint256 _limit) external onlyOwner {
        _signOrExecute("setMintLimit");
    }

    function resetMintedToday() external onlyOwner {
        _signOrExecute("resetMintedToday");
    }

    function setTimeZoneDiff(uint _hours) external onlyOwner {
        _signOrExecute("setTimeZoneDiff");
    }

    function requestMint(address _to, uint256 _value) external onlyOwner {
        _signOrExecute("requestMint");
    }

    function finalizeMint(uint256 _index) external onlyOwner {
        _signOrExecute("finalizeMint");
>>>>>>> 9e858510
    }

    function _deleteOwnerActon(){
        delete ownerAction;
        delete voted[ownerList[0]];
        delete voted[ownerList[1]];
        delete voted[ownerList[2]];

    }

    function updateOwner (address _oldOwner, address _newOwner) external onlyOwner returns(bool success) {
        _initOwnerAction();
        if (ownerAction.approveSigs > 1){
            Owners[_oldOwner] = false;
            Owners[_newOwner] = true;
            for (uint8 i; i < 3; i++){
                if (ownerList[i] == _oldOwner){
                    ownerList[i] = _newOwner;
                }
            }
            emit ActionExecuted();
            _deleteOwnerActon();
            return true;
        } 
    }

    function msIssueclaimContract (address _other) public onlyOwner returns(bool success) {
        _initOwnerAction();
        if (ownerAction.approveSigs > 1){
            Claimable other = Claimable(_other);
            other.claimOwnership();
            emit ActionExecuted();
            _deleteOwnerActon();
            return true;
        } 
    }

    function msReclaimContract(address _contractAddr, address _newOwner) external onlyOwner returns(bool success) {
        _initOwnerAction();
        if (ownerAction.approveSigs > 1){
            Ownable contractInst = Ownable(_contractAddr);
            contractInst.transferOwnership(_newOwner);
            emit ActionExecuted();
            _deleteOwnerActon();
            return true;
        }
    }

    function msReclaimEther(address _to) external onlyOwner returns(bool success)  {
        _initOwnerAction();
        if (ownerAction.approveSigs > 1){
            _to.transfer(address(this).balance);
            emit ActionExecuted();
            _deleteOwnerActon();
            return true;
        }
    }

    function msReclaimToken(ERC20 _token, address _to) external onlyOwner returns(bool success)  {
        _initOwnerAction();
        if (ownerAction.approveSigs > 1){
            uint256 balance = _token.balanceOf(this);
            _token.transfer(_to, balance);
            emit ActionExecuted();
            _deleteOwnerActon();
            return true;
        }
    }

    
<<<<<<< HEAD
    function msSetTimeLockController (address _newController) public onlyOwner returns(bool success)  {
        _initOwnerAction();
        if (ownerAction.approveSigs > 1){
            timeLockController = TimeLockedController(_newController);
            emit ActionExecuted();
            _deleteOwnerActon();
            return true;
        }    
    }

    function veto() public onlyOwner returns (bool success){
        require(!voted[msg.sender]);
        require(ownerAction.callData.length > 0);
        if (ownerAction.disappoveSigs >= 1){
            _deleteOwnerActon();
            return true;
        } else {
            ownerAction.disappoveSigs += 1;
            voted[msg.sender] = true;
            return true;
        }
    }

    function _signOrExecute() internal returns (bool success){
        _initOwnerAction();
        if (ownerAction.approveSigs > 1){
            require(address(timeLockController).call(msg.data));
            emit ActionExecuted();
            _deleteOwnerActon();
        }
    }

    function reclaimEther() external onlyOwner {
        _signOrExecute(); 
    }

    // function renounceOwnership() external onlyOwner{
    //     _signOrExecute(); 
    // }

    function transferOwnership(address newOwner) external onlyOwner {
        _signOrExecute(); 
    }

    function addMintCheckTime(uint8 _hour, uint8 _minute) external onlyOwner {
        _signOrExecute(); 
    }

    function removeMintCheckTime(uint _index) external onlyOwner {
        _signOrExecute();
     }

    function setSmallMintThreshold(uint256 _threshold) external onlyOwner {
        _signOrExecute();
     }

    function setMinimalApprovals(uint8 _smallMintApproval, uint8 _largeMintApproval) external onlyOwner {
        _signOrExecute();
     }

    function setMintLimit(uint256 _limit) external onlyOwner {
        _signOrExecute();
     }

    function resetMintedToday() external onlyOwner {
        _signOrExecute();
     }

    function requestMint(address _to, uint256 _value) external onlyOwner {
        _signOrExecute();
     }

    function finalizeMint(uint256 _index) external onlyOwner {
        _signOrExecute();
     }
    
    function approveMint(uint256 _index) external onlyOwner {
        _signOrExecute();
     }

    function revokeMint(uint256 _index) external onlyOwner {
        _signOrExecute();
     }

    function transferMintKey(address _newMintKey) external onlyOwner {
        _signOrExecute();
     }

    function invalidateAllPendingMints() external onlyOwner {
        _signOrExecute();
     } 

    function pauseMints() external onlyOwner {
        _signOrExecute();
     } 

    function unPauseMints() external onlyOwner {
        _signOrExecute();
     } 

    function pauseMint(uint _opIndex) external onlyOwner {
        _signOrExecute();
     } 

    function unpauseMint(uint _opIndex) external onlyOwner {
        _signOrExecute(); 
    }

    function addHoliday(uint _year, uint _month, uint _day) external onlyOwner {
        _signOrExecute(); 
    }

    function removeHoliday(uint _year, uint _month, uint _day) external onlyOwner {
        _signOrExecute(); 
    }

    function setDateTime(address _newContract) external onlyOwner {
        _signOrExecute(); 
    }

    function setDelegatedFrom(address _source) external onlyOwner {
        _signOrExecute(); 
    }

    function setTrueUSD(TrueUSD _newContract) external onlyOwner {
        _signOrExecute(); 
    }

    function changeTokenName(string _name, string _symbol) external onlyOwner {
        _signOrExecute(); 
    }

    function setTusdRegistry(Registry _registry) external onlyOwner {
        _signOrExecute(); 
    }

    function issueClaimOwnership(address _other) external onlyOwner {
        _signOrExecute(); 
    }

    function delegateToNewContract(DelegateBurnable _delegate,
                                   Ownable _balanceSheet,
                                   Ownable _alowanceSheet) external {
        _signOrExecute(); 
    }

    function transferChild(Ownable _child, address _newOwner) external onlyOwner {
        _signOrExecute(); 
    }

    function requestReclaimContract(Ownable _other) external onlyOwner {
        _signOrExecute(); 
    }

    function requestReclaimEther() external onlyOwner {
        _signOrExecute(); 
    }

    function requestReclaimToken(ERC20 _token) external onlyOwner {
        _signOrExecute(); 
    } 


    function setBurnBounds(uint256 _min, uint256 _max) external onlyOwner {
        _signOrExecute(); 
    }

    function changeStakingFees(uint256 _transferFeeNumerator,
                               uint256 _transferFeeDenominator,
                               uint256 _mintFeeNumerator,
                               uint256 _mintFeeDenominator,
                               uint256 _mintFeeFlat,
                               uint256 _burnFeeNumerator,
                               uint256 _burnFeeDenominator,
                               uint256 _burnFeeFlat) external onlyOwner {
        _signOrExecute(); 
    }

    function changeStaker(address _newStaker) external onlyOwner {
        _signOrExecute(); 
    }

=======
    function approveMint(uint256 _index) external onlyOwner {
        _signOrExecute("approveMint");
    }

    function revokeMint(uint256 _index) external onlyOwner {
        _signOrExecute("revokeMint");
    }

    function transferMintKey(address _newMintKey) external onlyOwner {
        _signOrExecute("transferMintKey");
    }

    function invalidateAllPendingMints() external onlyOwner {
        _signOrExecute("invalidateAllPendingMints");
    } 

    function pauseMints() external onlyOwner {
        _signOrExecute("pauseMints");
    } 

    function unPauseMints() external onlyOwner {
        _signOrExecute("unPauseMints");
    } 

    function pauseMint(uint _opIndex) external onlyOwner {
        _signOrExecute("pauseMint");
    } 

    function unpauseMint(uint _opIndex) external onlyOwner {
        _signOrExecute("unpauseMint"); 
    }

    function addHoliday(uint16 _year, uint8 _month, uint8 _day) external onlyOwner {
        _signOrExecute("addHoliday"); 
    }

    function removeHoliday(uint _year, uint _month, uint _day) external onlyOwner {
        _signOrExecute("removeHoliday"); 
    }

    function setDateTime(address _newContract) external onlyOwner {
        _signOrExecute("setDateTime"); 
    }

    function setDelegatedFrom(address _source) external onlyOwner {
        _signOrExecute("setDelegatedFrom"); 
    }

    function setTrueUSD(TrueUSD _newContract) external onlyOwner {
        _signOrExecute("setTrueUSD"); 
    }

    function changeTokenName(string _name, string _symbol) external onlyOwner {
        _signOrExecute("changeTokenName"); 
    }

    function setTusdRegistry(Registry _registry) external onlyOwner {
        _signOrExecute("setTusdRegistry"); 
    }

    function issueClaimOwnership(address _other) external onlyOwner {
        _signOrExecute("issueClaimOwnership"); 
    }

    function delegateToNewContract(
        DelegateBurnable _delegate,
        Ownable _balanceSheet,
        Ownable _alowanceSheet) external {
        _signOrExecute("delegateToNewContract"); 
    }

    function transferChild(Ownable _child, address _newOwner) external onlyOwner {
        _signOrExecute("transferChild"); 
    }

    function requestReclaimContract(Ownable _other) external onlyOwner {
        _signOrExecute("requestReclaimContract"); 
    }

    function requestReclaimEther() external onlyOwner {
        _signOrExecute("requestReclaimEther"); 
    }

    function requestReclaimToken(ERC20 _token) external onlyOwner {
        _signOrExecute("requestReclaimToken"); 
    } 

    function setGlobalPause(address _newGlobalPause) external onlyOwner {
        _signOrExecute("setGlobalPause"); 
    } 

    function setTrueUsdFastPause(address _newFastPause) external onlyOwner {
        _signOrExecute("setTrueUsdFastPause"); 
    }

    function pauseTrueUSD() external onlyOwner {
        _signOrExecute("pauseTrueUSD"); 
    }

    function unpauseTrueUSD() external onlyOwner {
        _signOrExecute("unpauseTrueUSD"); 
    }

    function wipeBlackListedTrueUSD(address _blacklistedAddress) external onlyOwner {
        _signOrExecute("wipeBlackListedTrueUSD");
    }

    function setBurnBounds(uint256 _min, uint256 _max) external onlyOwner {
        _signOrExecute("setBurnBounds"); 
    }

    function changeStakingFees(
        uint256 _transferFeeNumerator,
        uint256 _transferFeeDenominator,
        uint256 _mintFeeNumerator,
        uint256 _mintFeeDenominator,
        uint256 _mintFeeFlat,
        uint256 _burnFeeNumerator,
        uint256 _burnFeeDenominator,
        uint256 _burnFeeFlat) external onlyOwner {
        _signOrExecute("changeStakingFees"); 
    }

    function changeStaker(address _newStaker) external onlyOwner {
        _signOrExecute("changeStaker"); 
    }
>>>>>>> 9e858510
} <|MERGE_RESOLUTION|>--- conflicted
+++ resolved
@@ -20,16 +20,6 @@
 Vetoing an in flight also requires 2/3 owners to veto.
 */
 contract MultiSigOwner {
-<<<<<<< HEAD
-    mapping (address => bool) public Owners;
-    mapping(address=>bool) public voted;
-
-    TimeLockedController public timeLockController;
-    address[3] public ownerList;
-
-    modifier onlyOwner(){
-        require(Owners[msg.sender]);
-=======
 
     mapping (address => bool) public owners;
 
@@ -44,28 +34,11 @@
 
     modifier onlyOwner() {
         require(owners[msg.sender], "must be owner");
->>>>>>> 9e858510
         _;
     }
 
     struct OwnerAction {
         bytes callData;
-<<<<<<< HEAD
-        uint approveSigs;
-        uint disappoveSigs;
-    }
-
-    event ActionInitiated();
-    event ActionExecuted();
-    event ActionVetoed();
-
-    OwnerAction public ownerAction;
-
-    constructor(address[3] _initialOwners){
-        Owners[_initialOwners[0]]=true;
-        Owners[_initialOwners[1]]=true;
-        Owners[_initialOwners[2]]=true;
-=======
         string actionName;
         uint8 approveSigs;
         uint8 disappoveSigs;
@@ -82,7 +55,6 @@
         owners[_initialOwners[0]] = true;
         owners[_initialOwners[1]] = true;
         owners[_initialOwners[2]] = true;
->>>>>>> 9e858510
         ownerList[0] = _initialOwners[0];
         ownerList[1] = _initialOwners[1];
         ownerList[2] = _initialOwners[2];
@@ -91,17 +63,6 @@
     function() external payable {
     }
 
-<<<<<<< HEAD
-    function _initOwnerAction() internal {
-        require(!voted[msg.sender]);
-        if (ownerAction.callData.length == 0){
-            emit ActionInitiated();
-            ownerAction.callData = msg.data;
-        }
-        require(keccak256(ownerAction.callData) == keccak256(msg.data));
-        ownerAction.approveSigs += 1;
-        voted[msg.sender] = true;
-=======
     /**
     * @dev initialize an action if there's no in flight action
     or sign the current action if the second owner is calling the same 
@@ -290,261 +251,8 @@
 
     function finalizeMint(uint256 _index) external onlyOwner {
         _signOrExecute("finalizeMint");
->>>>>>> 9e858510
-    }
-
-    function _deleteOwnerActon(){
-        delete ownerAction;
-        delete voted[ownerList[0]];
-        delete voted[ownerList[1]];
-        delete voted[ownerList[2]];
-
-    }
-
-    function updateOwner (address _oldOwner, address _newOwner) external onlyOwner returns(bool success) {
-        _initOwnerAction();
-        if (ownerAction.approveSigs > 1){
-            Owners[_oldOwner] = false;
-            Owners[_newOwner] = true;
-            for (uint8 i; i < 3; i++){
-                if (ownerList[i] == _oldOwner){
-                    ownerList[i] = _newOwner;
-                }
-            }
-            emit ActionExecuted();
-            _deleteOwnerActon();
-            return true;
-        } 
-    }
-
-    function msIssueclaimContract (address _other) public onlyOwner returns(bool success) {
-        _initOwnerAction();
-        if (ownerAction.approveSigs > 1){
-            Claimable other = Claimable(_other);
-            other.claimOwnership();
-            emit ActionExecuted();
-            _deleteOwnerActon();
-            return true;
-        } 
-    }
-
-    function msReclaimContract(address _contractAddr, address _newOwner) external onlyOwner returns(bool success) {
-        _initOwnerAction();
-        if (ownerAction.approveSigs > 1){
-            Ownable contractInst = Ownable(_contractAddr);
-            contractInst.transferOwnership(_newOwner);
-            emit ActionExecuted();
-            _deleteOwnerActon();
-            return true;
-        }
-    }
-
-    function msReclaimEther(address _to) external onlyOwner returns(bool success)  {
-        _initOwnerAction();
-        if (ownerAction.approveSigs > 1){
-            _to.transfer(address(this).balance);
-            emit ActionExecuted();
-            _deleteOwnerActon();
-            return true;
-        }
-    }
-
-    function msReclaimToken(ERC20 _token, address _to) external onlyOwner returns(bool success)  {
-        _initOwnerAction();
-        if (ownerAction.approveSigs > 1){
-            uint256 balance = _token.balanceOf(this);
-            _token.transfer(_to, balance);
-            emit ActionExecuted();
-            _deleteOwnerActon();
-            return true;
-        }
-    }
-
+    }
     
-<<<<<<< HEAD
-    function msSetTimeLockController (address _newController) public onlyOwner returns(bool success)  {
-        _initOwnerAction();
-        if (ownerAction.approveSigs > 1){
-            timeLockController = TimeLockedController(_newController);
-            emit ActionExecuted();
-            _deleteOwnerActon();
-            return true;
-        }    
-    }
-
-    function veto() public onlyOwner returns (bool success){
-        require(!voted[msg.sender]);
-        require(ownerAction.callData.length > 0);
-        if (ownerAction.disappoveSigs >= 1){
-            _deleteOwnerActon();
-            return true;
-        } else {
-            ownerAction.disappoveSigs += 1;
-            voted[msg.sender] = true;
-            return true;
-        }
-    }
-
-    function _signOrExecute() internal returns (bool success){
-        _initOwnerAction();
-        if (ownerAction.approveSigs > 1){
-            require(address(timeLockController).call(msg.data));
-            emit ActionExecuted();
-            _deleteOwnerActon();
-        }
-    }
-
-    function reclaimEther() external onlyOwner {
-        _signOrExecute(); 
-    }
-
-    // function renounceOwnership() external onlyOwner{
-    //     _signOrExecute(); 
-    // }
-
-    function transferOwnership(address newOwner) external onlyOwner {
-        _signOrExecute(); 
-    }
-
-    function addMintCheckTime(uint8 _hour, uint8 _minute) external onlyOwner {
-        _signOrExecute(); 
-    }
-
-    function removeMintCheckTime(uint _index) external onlyOwner {
-        _signOrExecute();
-     }
-
-    function setSmallMintThreshold(uint256 _threshold) external onlyOwner {
-        _signOrExecute();
-     }
-
-    function setMinimalApprovals(uint8 _smallMintApproval, uint8 _largeMintApproval) external onlyOwner {
-        _signOrExecute();
-     }
-
-    function setMintLimit(uint256 _limit) external onlyOwner {
-        _signOrExecute();
-     }
-
-    function resetMintedToday() external onlyOwner {
-        _signOrExecute();
-     }
-
-    function requestMint(address _to, uint256 _value) external onlyOwner {
-        _signOrExecute();
-     }
-
-    function finalizeMint(uint256 _index) external onlyOwner {
-        _signOrExecute();
-     }
-    
-    function approveMint(uint256 _index) external onlyOwner {
-        _signOrExecute();
-     }
-
-    function revokeMint(uint256 _index) external onlyOwner {
-        _signOrExecute();
-     }
-
-    function transferMintKey(address _newMintKey) external onlyOwner {
-        _signOrExecute();
-     }
-
-    function invalidateAllPendingMints() external onlyOwner {
-        _signOrExecute();
-     } 
-
-    function pauseMints() external onlyOwner {
-        _signOrExecute();
-     } 
-
-    function unPauseMints() external onlyOwner {
-        _signOrExecute();
-     } 
-
-    function pauseMint(uint _opIndex) external onlyOwner {
-        _signOrExecute();
-     } 
-
-    function unpauseMint(uint _opIndex) external onlyOwner {
-        _signOrExecute(); 
-    }
-
-    function addHoliday(uint _year, uint _month, uint _day) external onlyOwner {
-        _signOrExecute(); 
-    }
-
-    function removeHoliday(uint _year, uint _month, uint _day) external onlyOwner {
-        _signOrExecute(); 
-    }
-
-    function setDateTime(address _newContract) external onlyOwner {
-        _signOrExecute(); 
-    }
-
-    function setDelegatedFrom(address _source) external onlyOwner {
-        _signOrExecute(); 
-    }
-
-    function setTrueUSD(TrueUSD _newContract) external onlyOwner {
-        _signOrExecute(); 
-    }
-
-    function changeTokenName(string _name, string _symbol) external onlyOwner {
-        _signOrExecute(); 
-    }
-
-    function setTusdRegistry(Registry _registry) external onlyOwner {
-        _signOrExecute(); 
-    }
-
-    function issueClaimOwnership(address _other) external onlyOwner {
-        _signOrExecute(); 
-    }
-
-    function delegateToNewContract(DelegateBurnable _delegate,
-                                   Ownable _balanceSheet,
-                                   Ownable _alowanceSheet) external {
-        _signOrExecute(); 
-    }
-
-    function transferChild(Ownable _child, address _newOwner) external onlyOwner {
-        _signOrExecute(); 
-    }
-
-    function requestReclaimContract(Ownable _other) external onlyOwner {
-        _signOrExecute(); 
-    }
-
-    function requestReclaimEther() external onlyOwner {
-        _signOrExecute(); 
-    }
-
-    function requestReclaimToken(ERC20 _token) external onlyOwner {
-        _signOrExecute(); 
-    } 
-
-
-    function setBurnBounds(uint256 _min, uint256 _max) external onlyOwner {
-        _signOrExecute(); 
-    }
-
-    function changeStakingFees(uint256 _transferFeeNumerator,
-                               uint256 _transferFeeDenominator,
-                               uint256 _mintFeeNumerator,
-                               uint256 _mintFeeDenominator,
-                               uint256 _mintFeeFlat,
-                               uint256 _burnFeeNumerator,
-                               uint256 _burnFeeDenominator,
-                               uint256 _burnFeeFlat) external onlyOwner {
-        _signOrExecute(); 
-    }
-
-    function changeStaker(address _newStaker) external onlyOwner {
-        _signOrExecute(); 
-    }
-
-=======
     function approveMint(uint256 _index) external onlyOwner {
         _signOrExecute("approveMint");
     }
@@ -671,5 +379,4 @@
     function changeStaker(address _newStaker) external onlyOwner {
         _signOrExecute("changeStaker"); 
     }
->>>>>>> 9e858510
 } 
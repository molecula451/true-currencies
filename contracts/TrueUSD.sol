--- conflicted
+++ resolved
@@ -16,16 +16,10 @@
 contract TrueUSD is 
 ModularPausableToken, 
 BurnableTokenWithBounds, 
-<<<<<<< HEAD
 CompliantToken,
-RedeemableTokenWithFees,
+RedeemableToken,
 TokenWithHook,
 DepositToken,
-=======
-CompliantToken, 
-DepositToken,
-RedeemableToken,
->>>>>>> abfb8785
 GasRefundToken {
     using SafeMath for *;
 

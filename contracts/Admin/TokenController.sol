pragma solidity ^0.4.23;

import "openzeppelin-solidity/contracts/math/SafeMath.sol";
import "../HasOwner.sol";
import "../TrueUSD.sol";
import "../../registry/contracts/Registry.sol";
import "../Proxy/OwnedUpgradeabilityProxy.sol";

/** @title TokenController
@dev This contract allows us to split ownership of the TrueUSD contract
into two addresses. One, called the "owner" address, has unfettered control of the TrueUSD contract -
it can mint new tokens, transfer ownership of the contract, etc. However to make
extra sure that TrueUSD is never compromised, this owner key will not be used in
day-to-day operations, allowing it to be stored at a heightened level of security.
Instead, the owner appoints an various "admin" address. 
There are 3 different types of admin addresses;  MintKey, MintRatifier, and MintPauser. 
MintKey can request and revoke mints one at a time.
MintPausers can pause individual mints or pause all mints.
MintRatifiers can approve and finalize mints with enough approval.

There are three levels of mints: instant mint, ratified mint, and multiSig mint. Each have a different threshold
and deduct from a different pool.
Instant mint has the lowest threshold and finalizes instantly without any ratifiers. Deduct from instant mint pool,
which can be refilled by one ratifier.
Ratify mint has the second lowest threshold and finalizes with one ratifier approval. Deduct from ratify mint pool,
which can be refilled by three ratifiers.
MultiSig mint has the highest threshold and finalizes with three ratifier approvals. Deduct from multiSig mint pool,
which can only be refilled by the owner.
*/

contract TokenController {
    using SafeMath for uint256;

    struct MintOperation {
        address to;
        uint256 value;
        uint256 requestedBlock;
        uint256 numberOfApproval;
        bool paused;
        mapping(address => bool) approved; 
    }

    address public owner;
    address public pendingOwner;

    bool public initialized;

    uint256 public instantMintThreshold;
    uint256 public ratifiedMintThreshold;
    uint256 public multiSigMintThreshold;


    uint256 public instantMintLimit; 
    uint256 public ratifiedMintLimit; 
    uint256 public multiSigMintLimit;

    uint256 public instantMintPool; 
    uint256 public ratifiedMintPool; 
    uint256 public multiSigMintPool;
    address[2] public ratifiedPoolRefillApprovals;

    uint8 constant public RATIFY_MINT_SIGS = 1; //number of approvals needed to finalize a Ratified Mint
    uint8 constant public MULTISIG_MINT_SIGS = 3; //number of approvals needed to finalize a MultiSig Mint

    bool public mintPaused;
    uint256 public mintReqInvalidBeforeThisBlock; //all mint request before this block are invalid
    address public mintKey;
    MintOperation[] public mintOperations; //list of a mint requests
    
    TrueUSD public trueUSD;
    Registry public registry;
    address public trueUsdFastPause;

    bytes32 constant public IS_MINT_PAUSER = "isTUSDMintPausers";
    bytes32 constant public IS_MINT_RATIFIER = "isTUSDMintRatifier";
    bytes32 constant public IS_REDEMPTION_ADMIN = "isTUSDRedemptionAdmin";

    modifier onlyFastPauseOrOwner() {
        require(msg.sender == trueUsdFastPause || msg.sender == owner, "must be pauser or owner");
        _;
    }

    modifier onlyMintKeyOrOwner() {
        require(msg.sender == mintKey || msg.sender == owner, "must be mintKey or owner");
        _;
    }

    modifier onlyMintPauserOrOwner() {
        require(registry.hasAttribute(msg.sender, IS_MINT_PAUSER) || msg.sender == owner, "must be pauser or owner");
        _;
    }

    modifier onlyMintRatifierOrOwner() {
        require(registry.hasAttribute(msg.sender, IS_MINT_RATIFIER) || msg.sender == owner, "must be ratifier or owner");
        _;
    }

    modifier onlyOwnerOrRedemptionAdmin() {
        require(registry.hasAttribute(msg.sender, IS_REDEMPTION_ADMIN) || msg.sender == owner, "must be Redemption admin or owner");
        _;
    }

    //mint operations by the mintkey cannot be processed on when mints are paused
    modifier mintNotPaused() {
        if (msg.sender != owner) {
            require(!mintPaused, "minting is paused");
        }
        _;
    }
    event OwnershipTransferred(address indexed previousOwner, address indexed newOwner);
    event NewOwnerPending(address indexed currentOwner, address indexed pendingOwner);
    event SetRegistry(address indexed registry);
    event TransferChild(address indexed child, address indexed newOwner);
    event RequestReclaimContract(address indexed other);
    event SetTrueUSD(TrueUSD newContract);
    event TrueUsdInitialized();
    
    event RequestMint(address indexed to, uint256 indexed value, uint256 opIndex, address mintKey);
    event FinalizeMint(address indexed to, uint256 indexed value, uint256 opIndex, address mintKey);
    event InstantMint(address indexed to, uint256 indexed value, address indexed mintKey);
    
    event TransferMintKey(address indexed previousMintKey, address indexed newMintKey);
    event MintRatified(uint256 indexed opIndex, address indexed ratifier);
    event RevokeMint(uint256 opIndex);
    event AllMintsPaused(bool status);
    event MintPaused(uint opIndex, bool status);
    event MintApproved(address approver, uint opIndex);
    event TrueUsdFastPauseSet(address _newFastPause);

    event MintThresholdChanged(uint instant, uint ratified, uint multiSig);
    event MintLimitsChanged(uint instant, uint ratified, uint multiSig);
    event InstantPoolRefilled();
    event RatifyPoolRefilled();
    event MultiSigPoolRefilled();

    /*
    ========================================
    Ownership functions
    ========================================
    */

    function initialize() external {
        require(!initialized, "already initialized");
        owner = msg.sender;
        initialized = true;
    }

    /**
    * @dev Throws if called by any account other than the owner.
    */
    modifier onlyOwner() {
        require(msg.sender == owner, "only Owner");
        _;
    }

    /**
    * @dev Modifier throws if called by any account other than the pendingOwner.
    */
    modifier onlyPendingOwner() {
        require(msg.sender == pendingOwner);
        _;
    }

    /**
    * @dev Allows the current owner to set the pendingOwner address.
    * @param newOwner The address to transfer ownership to.
    */
    function transferOwnership(address newOwner) external onlyOwner {
        pendingOwner = newOwner;
        emit NewOwnerPending(owner, pendingOwner);
    }

    /**
    * @dev Allows the pendingOwner address to finalize the transfer.
    */
    function claimOwnership() external onlyPendingOwner {
        emit OwnershipTransferred(owner, pendingOwner);
        owner = pendingOwner;
        pendingOwner = address(0);
    }
    
    /*
    ========================================
    proxy functions
    ========================================
    */

    function transferTusdProxyOwnership(address _newOwner) external onlyOwner {
        OwnedUpgradeabilityProxy(trueUSD).transferProxyOwnership(_newOwner);
    }

    function claimTusdProxyOwnership() external onlyOwner {
        OwnedUpgradeabilityProxy(trueUSD).claimProxyOwnership();
    }

    function upgradeTusdProxyImplTo(address _implementation) external onlyOwner {
        OwnedUpgradeabilityProxy(trueUSD).upgradeTo(_implementation);
    }

    /*
    ========================================
    Minting functions
    ========================================
    */

    /**
     * @dev set the threshold for a mint to be considered an instant mint, ratify mint and multiSig mint
     Instant mint requires no approval, ratify mint requires 1 approval and multiSig mint requires 3 approvals
     */
<<<<<<< HEAD
    function setMintThresholds(uint256 _instant, uint256 _ratified, uint256 _jumbo) external onlyOwner {
=======
    function setMintThresholds(uint256 _instant, uint256 _ratified, uint256 _multiSig) external onlyOwner {
        require(_instant < _ratified && _ratified < _multiSig);
>>>>>>> e5ff5220
        instantMintThreshold = _instant;
        ratifiedMintThreshold = _ratified;
        multiSigMintThreshold = _multiSig;
        emit MintThresholdChanged(_instant, _ratified, _multiSig);
    }


    /**
     * @dev set the limit of each mint pool. For example can only instant mint up to the instant mint pool limit
     before needing to refill
     */
    function setMintLimits(uint256 _instant, uint256 _ratified, uint256 _multiSig) external onlyOwner {
        instantMintLimit = _instant;
        ratifiedMintLimit = _ratified;
        multiSigMintLimit = _multiSig;
        emit MintLimitsChanged(_instant, _ratified, _multiSig);
    }

    /**
     * @dev Ratifier can refill instant mint pool
     */
    function refillInstantMintPool() external onlyMintRatifierOrOwner {
        ratifiedMintPool = ratifiedMintPool.sub(instantMintLimit.sub(instantMintPool));
        instantMintPool = instantMintLimit;
        emit InstantPoolRefilled();
    }

    /**
     * @dev Owner or 3 ratifiers can refill Ratified Mint Pool
     */
    function refillRatifiedMintPool() external onlyMintRatifierOrOwner {
        if (msg.sender != owner) {
            address[2] memory refillApprovals = ratifiedPoolRefillApprovals;
            require(msg.sender != refillApprovals[0] && msg.sender != refillApprovals[1]);
            if (refillApprovals[0] == address(0)) {
                ratifiedPoolRefillApprovals[0] = msg.sender;
                return;
            } 
            if (refillApprovals[1] == address(0)) {
                ratifiedPoolRefillApprovals[1] = msg.sender;
                return;
            } 
        }
        delete ratifiedPoolRefillApprovals; // clears the whole array
        multiSigMintPool = multiSigMintPool.sub(ratifiedMintLimit.sub(ratifiedMintPool));
        ratifiedMintPool = ratifiedMintLimit;
        emit RatifyPoolRefilled();
    }

    /**
     * @dev Owner can refill MultiSig Mint Pool
     */
    function refillMultiSigMintPool() external onlyOwner {
        multiSigMintPool = multiSigMintLimit;
        emit MultiSigPoolRefilled();
    }

    /**
     * @dev mintKey initiates a request to mint _value TrueUSD for account _to
     * @param _to the address to mint to
     * @param _value the amount requested
     */
    function requestMint(address _to, uint256 _value) external mintNotPaused onlyMintKeyOrOwner {
        MintOperation memory op = MintOperation(_to, _value, block.number, 0, false);
        emit RequestMint(_to, _value, mintOperations.length, msg.sender);
        mintOperations.push(op);
    }


    /**
     * @dev Instant mint without ratification if the amount is less than instantMintThreshold and instantMintPool
     * @param _to the address to mint to
     * @param _value the amount minted
     */
    function instantMint(address _to, uint256 _value) external mintNotPaused onlyMintKeyOrOwner {
        require(_value <= instantMintThreshold, "over the instant mint threshold");
        require(_value <= instantMintPool, "instant mint pool is dry");
        instantMintPool = instantMintPool.sub(_value);
        emit InstantMint(_to, _value, msg.sender);
        trueUSD.mint(_to, _value);
    }


    /**
     * @dev ratifier ratifies a request mint. If the number of ratifiers that signed off is greater than 
     the number of approvals required, the request is finalized
     * @param _index the index of the requestMint to ratify
     * @param _to the address to mint to
     * @param _value the amount requested
     */
    function ratifyMint(uint256 _index, address _to, uint256 _value) external mintNotPaused onlyMintRatifierOrOwner {
        MintOperation memory op = mintOperations[_index];
        require(op.to == _to, "to address does not match");
        require(op.value == _value, "amount does not match");
        require(!mintOperations[_index].approved[msg.sender], "already approved");
        mintOperations[_index].approved[msg.sender] = true;
        mintOperations[_index].numberOfApproval = mintOperations[_index].numberOfApproval.add(1);
        emit MintRatified(_index, msg.sender);
        if (hasEnoughApproval(mintOperations[_index].numberOfApproval, _value)){
            finalizeMint(_index);
        }
    }

    /**
     * @dev finalize a mint request, mint the amount requested to the specified address
     @param _index of the request (visible in the RequestMint event accompanying the original request)
     */
    function finalizeMint(uint256 _index) public mintNotPaused {
        MintOperation memory op = mintOperations[_index];
        address to = op.to;
        uint256 value = op.value;
        if (msg.sender != owner) {
            require(canFinalize(_index));
            _subtractFromMintPool(value);
        }
        delete mintOperations[_index];
        trueUSD.mint(to, value);
        emit FinalizeMint(to, value, _index, msg.sender);
    }

    /**
     * assumption: only invoked when canFinalize
     */
    function _subtractFromMintPool(uint256 _value) internal {
        if (_value <= ratifiedMintPool && _value <= ratifiedMintThreshold) {
            ratifiedMintPool = ratifiedMintPool.sub(_value);
        } else {
            multiSigMintPool = multiSigMintPool.sub(_value);
        }
    }

    /**
     * @dev compute if the number of approvals is enough for a given mint amount
     */
    function hasEnoughApproval(uint256 _numberOfApproval, uint256 _value) public view returns (bool) {
        if (_value <= ratifiedMintPool && _value <= ratifiedMintThreshold) {
            if (_numberOfApproval >= RATIFY_MINT_SIGS){
                return true;
            }
        }
        if (_value <= multiSigMintPool && _value <= multiSigMintThreshold) {
            if (_numberOfApproval >= MULTISIG_MINT_SIGS){
                return true;
            }
        }
        if (msg.sender == owner) {
            return true;
        }
        return false;
    }

    /**
     * @dev compute if a mint request meets all the requirements to be finalized
     utility function for a front end
     */
    function canFinalize(uint256 _index) public view returns(bool) {
        MintOperation memory op = mintOperations[_index];
        require(op.requestedBlock > mintReqInvalidBeforeThisBlock, "this mint is invalid"); //also checks if request still exists
        require(!op.paused, "this mint is paused");
        require(hasEnoughApproval(op.numberOfApproval, op.value), "not enough approvals");
        return true;
    }

    /** 
    *@dev revoke a mint request, Delete the mintOperation
    *@param index of the request (visible in the RequestMint event accompanying the original request)
    */
    function revokeMint(uint256 _index) external onlyMintKeyOrOwner {
        delete mintOperations[_index];
        emit RevokeMint(_index);
    }

    function mintOperationCount() public view returns (uint256) {
        return mintOperations.length;
    }

    /*
    ========================================
    Key management
    ========================================
    */

    /** 
    *@dev Replace the current mintkey with new mintkey 
    *@param _newMintKey address of the new mintKey
    */
    function transferMintKey(address _newMintKey) external onlyOwner {
        require(_newMintKey != address(0), "new mint key cannot be 0x0");
        emit TransferMintKey(mintKey, _newMintKey);
        mintKey = _newMintKey;
    }
 
    /*
    ========================================
    Mint Pausing
    ========================================
    */

    /** 
    *@dev invalidates all mint request initiated before the current block 
    */
    function invalidateAllPendingMints() external onlyOwner {
        mintReqInvalidBeforeThisBlock = block.number;
    }

    /** 
    *@dev pause any further mint request and mint finalizations 
    */
    function pauseMints() external onlyMintPauserOrOwner {
        mintPaused = true;
        emit AllMintsPaused(true);
    }

    /** 
    *@dev unpause any further mint request and mint finalizations 
    */
    function unpauseMints() external onlyOwner {
        mintPaused = false;
        emit AllMintsPaused(false);
    }

    /** 
    *@dev pause a specific mint request
    *@param  _opIndex the index of the mint request the caller wants to pause
    */
    function pauseMint(uint _opIndex) external onlyMintPauserOrOwner {
        mintOperations[_opIndex].paused = true;
        emit MintPaused(_opIndex, true);
    }

    /** 
    *@dev unpause a specific mint request
    *@param  _opIndex the index of the mint request the caller wants to unpause
    */
    function unpauseMint(uint _opIndex) external onlyOwner {
        mintOperations[_opIndex].paused = false;
        emit MintPaused(_opIndex, false);
    }

    /*
    ========================================
    set and claim contracts, administrative
    ========================================
    */


    /** 
    *@dev Increment redemption address count of TrueUSD
    */
    function incrementRedemptionAddressCount() external onlyOwnerOrRedemptionAdmin {
        trueUSD.incrementRedemptionAddressCount();
    }

    /** 
    *@dev Update this contract's trueUSD pointer to newContract (e.g. if the
    contract is upgraded)
    */
    function setTrueUSD(TrueUSD _newContract) external onlyOwner {
        trueUSD = _newContract;
        emit SetTrueUSD(_newContract);
    }

    function initializeTrueUSD(uint256 _totalSupply) external onlyOwner {
        trueUSD.initialize(_totalSupply);
        emit TrueUsdInitialized();
    }

    /** 
    *@dev Update this contract's registry pointer to _registry
    */
    function setRegistry(Registry _registry) external onlyOwner {
        registry = _registry;
        emit SetRegistry(registry);
    }

    /** 
    *@dev update TrueUSD's name and symbol
    */
    function changeTokenName(string _name, string _symbol) external onlyOwner {
        trueUSD.changeTokenName(_name, _symbol);
    }

    /** 
    *@dev Swap out TrueUSD's permissions registry
    *@param _registry new registry for trueUSD
    */
    function setTusdRegistry(Registry _registry) external onlyOwner {
        trueUSD.setRegistry(_registry);
    }

    /** 
    *@dev Claim ownership of an arbitrary HasOwner contract
    */
    function issueClaimOwnership(address _other) public onlyOwner {
        HasOwner other = HasOwner(_other);
        other.claimOwnership();
    }

    /** 
    *@dev calls setBalanceSheet(address) and setAllowanceSheet(address) on the _proxy contract
    @param _proxy the contract that inplments setBalanceSheet and setAllowanceSheet
    @param _balanceSheet HasOwner storage contract
    @param _allowanceSheet HasOwner storage contract
    */
    function claimStorageForProxy(
        TrueUSD _proxy,
        HasOwner _balanceSheet,
        HasOwner _allowanceSheet) external onlyOwner {

        //call to claim the storage contract with the new delegate contract
        _proxy.setBalanceSheet(_balanceSheet);
        _proxy.setAllowanceSheet(_allowanceSheet);
    }

    /** 
    *@dev Transfer ownership of _child to _newOwner.
    Can be used e.g. to upgrade this TokenController contract.
    *@param _child contract that tokenController currently Owns 
    *@param _newOwner new owner/pending owner of _child
    */
    function transferChild(HasOwner _child, address _newOwner) external onlyOwner {
        _child.transferOwnership(_newOwner);
        emit TransferChild(_child, _newOwner);
    }

    /** 
    *@dev Transfer ownership of a contract from trueUSD to this TokenController.
    Can be used e.g. to reclaim balance sheet
    in order to transfer it to an upgraded TrueUSD contract.
    *@param _other address of the contract to claim ownership of
    */
    function requestReclaimContract(Ownable _other) public onlyOwner {
        trueUSD.reclaimContract(_other);
        emit RequestReclaimContract(_other);
    }

    /** 
    *@dev send all ether in trueUSD address to the owner of tokenController 
    */
    function requestReclaimEther() external onlyOwner {
        trueUSD.reclaimEther(owner);
    }

    /** 
    *@dev transfer all tokens of a particular type in trueUSD address to the
    owner of tokenController 
    *@param _token token address of the token to transfer
    */
    function requestReclaimToken(ERC20 _token) external onlyOwner {
        trueUSD.reclaimToken(_token, owner);
    }

    /** 
    *@dev set new contract to which tokens look to to see if it's on the supported fork
    *@param _newGlobalPause address of the new contract
    */
    function setGlobalPause(address _newGlobalPause) external onlyOwner {
        trueUSD.setGlobalPause(_newGlobalPause);
    }

    /** 
    *@dev set new contract to which specified address can send eth to to quickly pause trueUSD
    *@param _newFastPause address of the new contract
    */
    function setTrueUsdFastPause(address _newFastPause) external onlyOwner {
        trueUsdFastPause = _newFastPause;
        emit TrueUsdFastPauseSet(_newFastPause);
    }

    /** 
    *@dev pause all pausable actions on TrueUSD, mints/burn/transfer/approve
    */
    function pauseTrueUSD() external onlyFastPauseOrOwner {
        trueUSD.pause();
    }

    /** 
    *@dev unpause all pausable actions on TrueUSD, mints/burn/transfer/approve
    */
    function unpauseTrueUSD() external onlyOwner {
        trueUSD.unpause();
    }
    
    /** 
    *@dev wipe balance of a blacklisted address
    *@param _blacklistedAddress address whose balance will be wiped
    */
    function wipeBlackListedTrueUSD(address _blacklistedAddress) external onlyOwner {
        trueUSD.wipeBlacklistedAccount(_blacklistedAddress);
    }

    /** 
    *@dev Change the minimum and maximum amounts that TrueUSD users can
    burn to newMin and newMax
    *@param _min minimum amount user can burn at a time
    *@param _max maximum amount user can burn at a time
    */
    function setBurnBounds(uint256 _min, uint256 _max) external onlyOwner {
        trueUSD.setBurnBounds(_min, _max);
    }

    /** 
    *@dev Owner can send ether balance in contract address
    *@param _to address to which the funds will be send to
    */
    function reclaimEther(address _to) external onlyOwner {
        _to.transfer(address(this).balance);
    }

    /** 
    *@dev Owner can send erc20 token balance in contract address
    *@param _token address of the token to send
    *@param _to address to which the funds will be send to
    */
    function reclaimToken(ERC20 _token, address _to) external onlyOwner {
        uint256 balance = _token.balanceOf(this);
        _token.transfer(_to, balance);
    }
}<|MERGE_RESOLUTION|>--- conflicted
+++ resolved
@@ -207,12 +207,8 @@
      * @dev set the threshold for a mint to be considered an instant mint, ratify mint and multiSig mint
      Instant mint requires no approval, ratify mint requires 1 approval and multiSig mint requires 3 approvals
      */
-<<<<<<< HEAD
-    function setMintThresholds(uint256 _instant, uint256 _ratified, uint256 _jumbo) external onlyOwner {
-=======
     function setMintThresholds(uint256 _instant, uint256 _ratified, uint256 _multiSig) external onlyOwner {
         require(_instant < _ratified && _ratified < _multiSig);
->>>>>>> e5ff5220
         instantMintThreshold = _instant;
         ratifiedMintThreshold = _ratified;
         multiSigMintThreshold = _multiSig;

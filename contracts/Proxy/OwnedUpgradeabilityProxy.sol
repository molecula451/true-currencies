pragma solidity ^0.4.23;

import "./UpgradeabilityProxy.sol";

/**
 * @title OwnedUpgradeabilityProxy
 * @dev This contract combines an upgradeability proxy with basic authorization control functionalities
 */
contract OwnedUpgradeabilityProxy is UpgradeabilityProxy {
    /**
    * @dev Event to show ownership has been transferred
    * @param previousOwner representing the address of the previous owner
    * @param newOwner representing the address of the new owner
    */
    event ProxyOwnershipTransferred(address indexed previousOwner, address indexed newOwner);

    /**
    * @dev Event to show ownership transfer is pending
    * @param currentOwner representing the address of the current owner
    * @param pendingOwner representing the address of the pending owner
    */
    event NewPendingOwner(address currentOwner, address pendingOwner);
    
    // Storage position of the owner and pendingOwner of the contract
    bytes32 private constant proxyOwnerPosition = keccak256("trueUSD.proxy.owner");
    bytes32 private constant pendingProxyOwnerPosition = keccak256("trueUSD.pending.proxy.owner");

    /**
    * @dev the constructor sets the original owner of the contract to the sender account.
    */
    constructor() public {
        _setUpgradeabilityOwner(msg.sender);
    }

    /**
    * @dev Throws if called by any account other than the owner.
    */
    modifier onlyProxyOwner() {
        require(msg.sender == proxyOwner(), "only Proxy Owner");
        _;
    }

    /**
    * @dev Throws if called by any account other than the pending owner.
    */
    modifier onlyPendingProxyOwner() {
        require(msg.sender == pendingProxyOwner(), "only pending Proxy Owner");
        _;
    }

    /**
    * @dev Tells the address of the owner
    * @return the address of the owner
    */
    function proxyOwner() public view returns (address owner) {
        bytes32 position = proxyOwnerPosition;
        assembly {
            owner := sload(position)
        }
    }

    /**
    * @dev Tells the address of the owner
    * @return the address of the owner
    */
    function pendingProxyOwner() public view returns (address pendingOwner) {
        bytes32 position = pendingProxyOwnerPosition;
        assembly {
            pendingOwner := sload(position)
        }
    }

    /**
    * @dev Sets the address of the owner
    */
    function _setUpgradeabilityOwner(address newProxyOwner) internal {
        bytes32 position = proxyOwnerPosition;
        assembly {
            sstore(position, newProxyOwner)
        }
    }

    /**
    * @dev Sets the address of the owner
    */
    function _setPendingUpgradeabilityOwner(address newPendingProxyOwner) internal {
        bytes32 position = pendingProxyOwnerPosition;
        assembly {
            sstore(position, newPendingProxyOwner)
        }
    }

    /**
    * @dev Allows the current owner to transfer control of the contract to a newOwner.
    *changes the pending owner to newOwner. But doesn't actually transfer
    * @param newOwner The address to transfer ownership to.
    */
    function transferProxyOwnership(address newOwner) external onlyProxyOwner {
        require(newOwner != address(0));
<<<<<<< HEAD
        emit newPendingOwner(proxyOwner(), newOwner);
        _setPendingUpgradeabilityOwner(newOwner);
=======
        setPendingUpgradeabilityOwner(newOwner);
        emit NewPendingOwner(proxyOwner(), newOwner);
>>>>>>> e5ff5220
    }

    /**
    * @dev Allows the pendingOwner to claim ownership of the proxy
    */
    function claimProxyOwnership() external onlyPendingProxyOwner {
        emit ProxyOwnershipTransferred(proxyOwner(), pendingProxyOwner());
        _setUpgradeabilityOwner(pendingProxyOwner());
        _setPendingUpgradeabilityOwner(address(0));
    }

    /**
    * @dev Allows the proxy owner to upgrade the current version of the proxy.
    * @param implementation representing the address of the new implementation to be set.
    */
    function upgradeTo(address implementation) external onlyProxyOwner {
        _upgradeTo(implementation);
    }
}<|MERGE_RESOLUTION|>--- conflicted
+++ resolved
@@ -97,13 +97,8 @@
     */
     function transferProxyOwnership(address newOwner) external onlyProxyOwner {
         require(newOwner != address(0));
-<<<<<<< HEAD
-        emit newPendingOwner(proxyOwner(), newOwner);
         _setPendingUpgradeabilityOwner(newOwner);
-=======
-        setPendingUpgradeabilityOwner(newOwner);
         emit NewPendingOwner(proxyOwner(), newOwner);
->>>>>>> e5ff5220
     }
 
     /**
